use "cli"
use "collections"
use "time"
use "random"
use "util"
use "math"
use "format"
use "term"

type ClientSeq is Array[Client]
type ChatSeq is Array[Chat]

primitive Post
primitive Leave
primitive Invite
primitive Compute

type Action is
  ( Post
  | Leave
  | Invite
  | Compute
  | None
  )

type ActionMap is MapIs[Action, U64]

class val BehaviorFactory
  let _compute: U64
  let _post: U64
  let _leave: U64
  let _invite: U64

  new create(compute: U64, post: U64, leave: U64, invite: U64) =>
    _compute = compute
    _post = post
    _leave = leave
    _invite = invite

  fun box apply(dice: DiceRoll): (Action | None) =>
    var action: (Action | None) = None

    if dice(_compute) then
      action = Compute
    elseif dice(_post) then
      action = Post
    elseif dice(_leave) then
      action = Leave
    elseif dice(_invite) then
      action = Invite
    end

    action

actor Chat
  let _members: ClientSeq
  var _buffer: Array[(Array[U8] val | None)]

  new create(initiator: Client) =>
    _members = ClientSeq
    _buffer =  Array[(Array[U8] val | None)]

    _members.push(initiator)

  be post(payload: (Array[U8] val | None), accumulator: Accumulator) =>
    ifdef "_BENCH_NO_BUFFERED_CHATS" then
      None
    else
      _buffer.push(payload)
    end

    if _members.size() > 0 then
      // In distributed settings, which are not Pony,
      // there is race between bump and forward. Take
      // care!
      accumulator.bump(_members.size())

      for member in _members.values() do
        member.forward(this, payload, accumulator)
      end
    else
      accumulator.stop(Post)
    end

  be join(client: Client, accumulator: Accumulator) =>
    _members.push(client)

    ifdef "_BENCH_NO_BUFFERED_CHATS" then
       accumulator.stop(Invite)
    else
      if _buffer.size() > 0 then
        accumulator.bump(_buffer.size())

        for message in _buffer.values() do
          client.forward(this, message, accumulator)
        end
      else
        accumulator.stop(Invite)
      end
    end

  be leave(client: Client, did_logout: Bool, accumulator: (Accumulator | None)) =>
    for (i, c) in _members.pairs() do
      if c is client then
        _members.remove(i, 1) ; break
      end
    end

    client.left(this, did_logout, accumulator)

actor Client
  let _id: U64
  let _friends: ClientSeq
  let _chats: ChatSeq
  let _directory: Directory
  let _dice: DiceRoll
  let _rand: SimpleRand

  new create(id: U64, directory: Directory, seed: U64) =>
    _id = id
    _friends = ClientSeq
    _chats = ChatSeq
    _directory = directory
    _rand = SimpleRand(seed)
    _dice = DiceRoll(_rand)

  be befriend(client: Client) =>
    _friends.push(client)

  be logout() =>
    for chat in _chats.values() do
      chat.leave(this, true, None)
    else
      _directory.left(this)
    end

  be left(chat: Chat, did_logout: Bool, accumulator: (Accumulator | None)) =>
    for (i, c) in _chats.pairs() do
      if c is chat then
        _chats.remove(i, 1) ; break
      end
    end

    if ( _chats.size() == 0 ) and did_logout then
      _directory.left(this)
    else
      match accumulator
      | let accumulator': Accumulator => accumulator'.stop(Leave)
      end
    end

  be invite(chat: Chat, accumulator: Accumulator) =>
    _chats.push(chat)
    chat.join(this, accumulator)

  be forward(chat: Chat, payload: (Array[U8] val | None), accumulator: Accumulator) =>
    accumulator.stop(Post)

  be act(behavior: BehaviorFactory, accumulator: Accumulator) =>
    let index = _rand.nextInt(_chats.size().u32()).usize()

    try
      match behavior(_dice)
      | Post => _chats(index)?.post(None, accumulator)
      | Leave => _chats(index)?.leave(this, false, accumulator)
      | Compute => Fibonacci(35) ; accumulator.stop(Compute)
      | Invite =>
        let created = Chat(this)

        _chats.push(created)

<<<<<<< HEAD
        // Again convert the set values to an array, in order
        // to be able to use shuffle from rand
        let f = _friends.clone()
        let s = Rand(_rand.next())
=======
      _rand.shuffle[Client](f)
>>>>>>> 62ff2eb5

        s.shuffle[Client](f)

<<<<<<< HEAD
        var invitations: USize = s.next().usize() % _friends.size()
=======
      var invitations: USize = _rand.next().usize() % _friends.size()
>>>>>>> 62ff2eb5

        if invitations == 0 then
          accumulator.stop(Invite)
        else
          accumulator.bump(invitations)

          for k in Range[USize](0, invitations) do
            try f(k)?.invite(created, accumulator) end
          end
        end
      else
        accumulator.stop()
      end
    else
      accumulator.stop()
    end

actor Directory
  let _clients: ClientSeq
  let _random: SimpleRand
  let _befriend: U64
  var _poker: (Poker | None)

  new create(seed: U64, befriend: U64) =>
    _clients = ClientSeq
    _random = SimpleRand(seed)
    _befriend = befriend
    _poker = None

  be login(id: U64) =>
    let new_client = Client(id, this, _random.next())
    let befriend: U32 = _befriend.u32()

    _clients.push(new_client)

    for client in _clients.values() do
      if _random.nextInt(100) < befriend then
        client.befriend(new_client)
        new_client.befriend(client)
      end
    end

  be left(client: Client) =>
    for (i, c) in _clients.pairs() do
      if c is client then
        _clients.remove(i, 1) ; break
      end
    end

    if _clients.size() == 0 then
      match _poker
      | let poker: Poker => poker.finished()
      end
    end
    
  be poke(factory: BehaviorFactory, accumulator: Accumulator) =>
    for client in _clients.values() do
      client.act(factory, accumulator)
    end

  be disconnect(poker: Poker) =>
    _poker = poker

    for c in _clients.values() do
      c.logout()
    end

actor Accumulator
  let _poker: Poker
  var _actions: ActionMap iso
  var _start: F64
  var _end: F64
  var _duration: F64
  var _expected: USize
  var _did_stop: Bool

  new create(poker: Poker, expected: USize) =>
    _poker = poker
    _actions = recover ActionMap end
    _start = Time.millis().f64()
    _end = 0
    _duration = 0
    _expected = expected
    _did_stop = false

  be bump(expected: USize) =>
    _expected = ( _expected + expected ) - 1

  be stop(action: Action = None) =>
    try
      _actions(action) = _actions(action)? + 1
    else
      _actions(action) = 1
    end

    _expected = _expected - 1
    if _expected == 0 then
      _end = Time.millis().f64()
      _duration = _end - _start
      _did_stop = true

      _poker.confirm()
    end

   be print(poker: Poker, i: USize, j: USize) =>
     poker.collect(i, j, _duration, _actions = recover ActionMap end)

actor Poker
  let _actions: ActionMap
  var _clients: U64
  var _logouts: USize
  var _confirmations: USize
  var _turns: U64
  var _iteration: USize
  var _directories: Array[Directory] val
  var _runtimes: Array[Accumulator]
  var _accumulations: USize
  var _finals: Array[Array[F64]]
  var _factory: BehaviorFactory
  var _bench: (AsyncBenchmarkCompletion | None)
  var _last: Bool
  var _turn_series: Array[F64]

  new create(clients: U64, turns: U64, directories: USize, befriend: U64, factory: BehaviorFactory) =>
    _actions = ActionMap
    _clients = clients
    _logouts = 0
    _confirmations = 0
    _turns = turns
    _iteration = 0
    _runtimes = Array[Accumulator]
    _accumulations = 0
    _finals = Array[Array[F64]]
    _factory = factory
    _bench = None
    _last = false
    _turn_series = Array[F64]

    let rand = SimpleRand(42)

    _directories = recover
      let dirs = Array[Directory](directories)

      for i in Range[USize](0, directories.usize()) do
        dirs.push(Directory(rand.next(), befriend))
      end

      dirs
    end


  be apply(bench: AsyncBenchmarkCompletion, last: Bool) =>
    _confirmations = _turns.usize()
    _logouts = _directories.size()
    _bench = bench
    _last = last
    _accumulations = 0

    var turns: U64 = _turns
    var index: USize = 0
    var values: Array[F64] = Array[F64].init(0, _turns.usize())

    _finals.push(values)

    for client in Range[U64](0, _clients) do
      try
        index = client.usize() % _directories.size()
        _directories(index)?.login(client)
      end
    end

    while ( turns = turns - 1 ) >= 1 do
      let accumulator = Accumulator(this, _clients.usize())

      for directory in _directories.values() do
        directory.poke(_factory, accumulator)
      end

      _runtimes.push(accumulator)
    end

  be confirm() =>
    _confirmations = _confirmations - 1
    if _confirmations == 0 then
      for d in _directories.values() do
        d.disconnect(this)
      end
    end

  be finished() =>
    _logouts = _logouts - 1
    if _logouts == 0 then
      var turn: USize = 0

      for accumulator in _runtimes.values() do
        _accumulations = _accumulations + 1
        accumulator.print(this, _iteration, turn)
        turn = turn + 1
      end

      _runtimes = Array[Accumulator]
    end

  be collect(i: USize, j: USize, duration: F64, actions: ActionMap val) =>
    for (key, value) in actions.pairs() do
      try
        _actions(key) = value + _actions(key)?
      else
        _actions(key) = value
      end
    end

    try
      _finals(i)?(j)? = duration
      _turn_series.push(duration)
    end

    _accumulations = _accumulations - 1
    if _accumulations == 0 then
      _iteration = _iteration + 1

      match _bench
      | let bench: AsyncBenchmarkCompletion => bench.complete()

        if _last then
          let stats = SampleStats(_turn_series = Array[F64])
          var turns = Array[Array[F64]]
          var qos = Array[F64]

          for k in Range[USize](0, _turns.usize()) do
            try
              turns(k)?
            else
              turns.push(Array[F64])
            end

            for iter in _finals.values() do
              try turns(k)?.push(iter(k)?) end
            end
          end

          for l in Range[USize](0, turns.size()) do
            try qos.push(SampleStats(turns.pop()?).stddev()) end
          end

          bench.append(
            "".join(
              [ ANSI.bold()
                Format("" where width = 31)
                Format("j-mean" where width = 18, align = AlignRight)
                Format("j-median" where width = 18, align = AlignRight)
                Format("j-error" where width = 18, align = AlignRight)
                Format("j-stddev" where width = 18, align = AlignRight)
                Format("quality of service" where width = 32, align = AlignRight)
                ANSI.reset()
              ].values()
            )
          )

          bench.append(
            "".join([
                Format("Turns" where width = 31)
                Format(stats.mean().string() + " ms" where width = 18, align = AlignRight)
                Format(stats.median().string() + " ms" where width = 18, align = AlignRight)
                Format("±" + stats.err().string() + " %" where width = 18, align = AlignRight)
                Format(stats.stddev().string() where width = 18, align = AlignRight)
                Format(SampleStats(qos = Array[F64]).median().string() where width = 32, align = AlignRight)
              ].values()
            )
          )

          bench.append("")

          for (key, value) in _actions.pairs() do
            // could make 'Actions' stringable
            let identifier =
              match key
              | Post    => "Post"
              | Leave   => "Leave"
              | Invite  => "Invite"
              | Compute => "Compute"
              | None    => "None"
              end

            bench.append(
              "".join([
                  Format(identifier where width = 8)
                  Format(value.string() where width = 10, align = AlignRight)
                ].values()
              )
            )
          end
        end
      end
    end

class iso ChatApp is AsyncActorBenchmark
  var _clients: U64
  var _turns: U64
  var _factory: BehaviorFactory val
  var _poker: Poker

  new iso create(env: Env, cmd: Command val) =>
    _clients = cmd.option("clients").u64()
    _turns = cmd.option("turns").u64()

    let directories: USize = cmd.option("directories").u64().usize()
    let compute: U64 = cmd.option("compute").u64()
    let post: U64 = cmd.option("post").u64()
    let leave: U64 = cmd.option("leave").u64()
    let invite: U64 = cmd.option("invite").u64()
    let befriend: U64 = cmd.option("befriend").u64()

    _factory = recover BehaviorFactory(compute, post, leave, invite) end

    _poker = Poker(_clients, _turns, directories, befriend, _factory)

  fun box apply(c: AsyncBenchmarkCompletion, last: Bool) => _poker(c, last)

  fun tag name(): String => "Chat App"

  actor Main is BenchmarkRunner
    new create(env: Env) =>
      try
        let cs =
          recover
            CommandSpec.leaf("chat-app", "Cross Language Actor Benchmark", [
              OptionSpec.u64("clients", "The number of clients. Defaults to 1024."
                where short' = 'c', default' = U64(1024))
              OptionSpec.u64("directories", "The number of directories. Defaults to 8."
                where short' = 'd', default' = U64(8))
              OptionSpec.u64("turns", "The number of turns. Defaults to 32."
                where short' = 't', default' = U64(32))
              OptionSpec.u64("compute", "The compute behavior probability. Defaults to 75."
                where short' = 'm', default' = U64(75))
              OptionSpec.u64("post", "The post behavior probability. Defaults to 25."
                where short' = 'p', default' = U64(25))
              OptionSpec.u64("leave", "The leave behavior probability. Defaults to 25."
                where short' = 'l', default' = U64(25))
              OptionSpec.u64("invite", "The invite behavior probability. Defaults to 25."
                where short' = 'i', default' = U64(25))
              OptionSpec.u64("befriend", "The befriend probability. Defaults to 10."
                where short' = 'b', default' = U64(10))
              OptionSpec.bool("parseable", "Generate parseable output. Defaults to false."
                where short' = 's', default' = false)
            ])? .> add_help()?
          end

        let result = recover val CommandParser(consume cs).parse(env.args, env.vars) end

        match result
        | let cmd: Command val => Runner(env, this, cmd)
        | let help: CommandHelp val => help.print_help(env.out) ; env.exitcode(0)
        | let err: SyntaxError val => env.out.print(err.string()) ; env.exitcode(1)
        end
      else
        env.exitcode(-1)
        return
      end

  fun tag benchmarks(bench: Runner, env: Env, cmd: Command val) =>
    bench(32, ChatApp(env, cmd))<|MERGE_RESOLUTION|>--- conflicted
+++ resolved
@@ -169,22 +169,14 @@
 
         _chats.push(created)
 
-<<<<<<< HEAD
         // Again convert the set values to an array, in order
         // to be able to use shuffle from rand
         let f = _friends.clone()
         let s = Rand(_rand.next())
-=======
-      _rand.shuffle[Client](f)
->>>>>>> 62ff2eb5
 
         s.shuffle[Client](f)
 
-<<<<<<< HEAD
         var invitations: USize = s.next().usize() % _friends.size()
-=======
-      var invitations: USize = _rand.next().usize() % _friends.size()
->>>>>>> 62ff2eb5
 
         if invitations == 0 then
           accumulator.stop(Invite)
